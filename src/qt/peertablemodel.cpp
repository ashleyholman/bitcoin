--- conflicted
+++ resolved
@@ -166,15 +166,9 @@
         case Address:
             return QVariant(rec->nodestats.addrName.c_str());
         case Subversion:
-<<<<<<< HEAD
             return QVariant(rec->cleanSubVer.c_str());
         case Ping:
-            return QString::number(rec->dPingTime, 'f', 3);
-=======
-            return QVariant(rec->nodestats.cleanSubVer.c_str());
-        case Height:
-            return rec->nodestats.nStartingHeight;
->>>>>>> cf419647
+            return QString::number(rec->nodestats.dPingTime, 'f', 3);
         }
     }
     return QVariant();
